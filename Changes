--- conflicted
+++ resolved
@@ -1,12 +1,5 @@
 Revision history for App-Genpass
 
-<<<<<<< HEAD
-2.04    06.08.11
-        - Clarify the distribution contains an application as well.
-        (Neil Bowers).
-        - POD fix.
-        (Tim Heaney)
-=======
 2.20    27.11.11
         - Add minlength and maxlength (Neil Bowers).
         - Correct warning (Neil Bowers).
@@ -16,7 +9,12 @@
         or readable => 0 will negate special. Readable will exclude special
         characters.
         (Tim Heaney - oylenshpeegul)
->>>>>>> ea636dfd
+
+2.04    06.08.11
+        - Clarify the distribution contains an application as well.
+        (Neil Bowers).
+        - POD fix.
+        (Tim Heaney)
 
 2.03    03.08.11
         (this release, as the previous, are due to Neil Bowers, so thanks!)
